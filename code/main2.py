"""
此程序用于连接到当前打开的SAP2000模型,读取风荷载时程数据，进行动力时程分析。
"""

import os
import sys
import pandas as pd
import numpy as np
from pathlib import Path
import comtypes.client
import time
from datetime import datetime
from collections import defaultdict # 用于存储楼层信息, 方便创建刚性隔板
# from comtypes import gen  # 用于SAP2000 API的类型定义
# # 确保comtypes可以找到SAP2000的类型库
# if sys.platform.startswith('win'):
#     # 添加SAP2000的类型库路径
#     sap2000_tlb_path = Path("C:/Program Files/Computers and Structures/SAP2000 23/SAP2000v1.tlb")
#     if sap2000_tlb_path.exists():
#         comtypes.client.GetModule(str(sap2000_tlb_path))
#     else:
#         print(f"错误: 找不到SAP2000类型库文件: {sap2000_tlb_path}")
#         sys.exit(1)
# import comtypes.gen.SAP2000v1  # 导入SAP2000的类型定义

def connect_to_sap2000():
    """
    连接到当前打开的SAP2000实例
    
    返回:
        成功连接时返回SAP2000模型对象，否则返回None
    """
    try:
        print("尝试连接到SAP2000...")
        
        # 创建SAP2000 API帮助对象
        helper = comtypes.client.CreateObject('SAP2000v1.Helper')
        helper = helper.QueryInterface(comtypes.gen.SAP2000v1.cHelper)
        
        # 获取当前打开的SAP2000实例
        mySapObject = helper.GetObject("CSI.SAP2000.API.SapObject")
        if mySapObject is None:
            print("找不到打开的SAP2000实例，尝试启动新实例...")
            
            # 启动新的SAP2000实例
            mySapObject = helper.CreateObject("CSI.SAP2000.API.SapObject")
            mySapObject.ApplicationStart()
            
        # 获取激活的模型
        model = mySapObject.SapModel
        
        # 检查是否已打开模型
        file_path = model.GetModelFilename()
        if not file_path:
            print("警告: SAP2000中未打开模型。请先打开一个模型文件。")
        else:    
            print(f"成功连接到SAP2000！当前模型文件: {file_path}")
        
        return model
    
    except Exception as e:
        print(f"连接到SAP2000时出错: {e}")
        return None

def get_model_info(model):
    """
    获取并打印SAP2000模型的详细信息
    
    参数:
        model: SAP2000模型对象
    """
    try:
        print("\n" + "=" * 40)
        print("SAP2000模型详细信息:")
        print("=" * 40)
        
        # 获取所有节点信息
        _, point_names, _, _, _, _, _ = model.PointObj.GetAllPoints()
        print(f"\n节点总数: {len(point_names)}")
        print(f"前10个节点: {point_names[:10] if len(point_names) > 10 else point_names}")
        
        # 获取所有框架元素信息
        _, frame_names, _, _, _ = model.FrameObj.GetAllFrames()
        print(f"\n框架元素总数: {len(frame_names)}")
        print(f"前10个框架元素: {frame_names[:10] if len(frame_names) > 10 else frame_names}")
        
        # 获取所有载荷模式
        _, load_patterns = model.LoadPatterns.GetNameList()
        print(f"\n载荷模式总数: {len(load_patterns)}")
        print(f"载荷模式: {load_patterns}")
        
        # 获取所有载荷组合
        _, load_combos = model.RespCombo.GetNameList()
        print(f"\n载荷组合总数: {len(load_combos)}")
        print(f"载荷组合: {load_combos}")
        
        # 获取所有隔板信息
        _, diaphragm_names = model.AreaObj.GetNameListDiaphragm()
        print(f"\n隔板总数: {len(diaphragm_names)}")
        print(f"隔板: {diaphragm_names}")
        
        print("\n" + "=" * 40)
        
        return True
    except Exception as e:
        print(f"获取模型信息时出错: {e}")
        return False
    
def get_timestamp():
    """
    获取当前时间戳，用于文件命名
    
    返回:
        格式化的时间戳字符串 (YYYYMMDD_HHMMSS)
    """
    return datetime.now().strftime("%Y%m%d_%H%M%S")

def add_diaphragms(model, target_elevations=None, tolerance=0.01):
    """
    在SAP2000模型中创建刚性隔板
    
    参数:
        model: SAP2000模型对象
        target_elevations: 指定的楼层标高列表，如果为None则使用所有标高（可选）
        tolerance: 楼层标高容差（可选）

    返回:
        成功创建的隔板名称列表，如果失败则返回空列表
    """
    try:        
        # 获取所有节点的Z坐标（即楼层标高）
        node_info = []  # 用于保存所有节点名称和坐标
        node_z_coords = defaultdict(list)
        constraint_names = []  # 用于存储创建的约束名称

        # 获取模型中的楼层信息
        number_of_points, point_names, ret = model.PointObj.GetNameList()
       
        for point_name in point_names:
            [x, y, z, ret] = model.PointObj.GetCoordCartesian(point_name)
            node_info.append({"name": point_name, "x": x, "y": y, "z": z})
        
        # 如果指定了目标标高，则筛选节点
        if target_elevations is not None:
            print(f"按照指定标高筛选节点：{target_elevations}")
            filtered_nodes = []
            for node in node_info:
                # 检查节点是否在任意目标标高附近
                for elevation in target_elevations:
                    if abs(node["z"] -elevation) <= tolerance:
                        filtered_nodes.append(node)
                        # 将节点按照最接近的标高值进行分组
                        closest_z = min(target_elevations, key=lambda e: abs(e - node["z"]))
                        node_z_coords[closest_z].append(node["name"])
                        break
            print(f"筛选后剩余{len(filtered_nodes)}个节点")
        else:
            print("未指定目标标高，使用所有节点")
            for node in node_info:
                node_z_coords[round(node["z"], 3)].append(node["name"])  # 使用Z坐标分组，保留3位小数

        # 保存节点信息到CVS文件
        df = pd.DataFrame(node_info)
        csv_path = os.path.join(os.getcwd(), "node_coordinates.csv")
        df.to_csv(csv_path, index=False)
        print(f"节点坐标已保存到: {csv_path}")            

        # 为每一组节点设置刚性隔板约束
        print(f"将为以下Z坐标创建刚性隔板约束: {list(node_z_coords.keys())}")

        for z_value, nodes in node_z_coords.items():
            constraint_name = f"Diaphragm_Z_{z_value}"  # 根据Z值生成约束名称
            
            # 首先定义刚性隔板的名称
            ret = model.ConstraintDef.SetDiaphragm(constraint_name, 3, "Global")  # 设置刚性隔板约束

            # print(f"创建刚性隔板约束: {constraint_name}，包含节点: {nodes}")
            constraint_names.append(constraint_name)  # 保存约束名称

            # 设置刚性隔板约束
            # model.ConstraintDef.SetDiaphragm(constraint_name, nodes, "Global")  # 设置刚性隔板约束
            for i in nodes:
                model.PointObj.SetConstraint(i,constraint_name)

        print("刚性隔板约束设置完成！")
        return constraint_names, node_z_coords  # 返回创建的约束名称列表

    except Exception as e:
        print(f"创建刚性隔板时出错: {e}")
        import traceback
        traceback.print_exc()
        return []

def add_wind_time_history_load(model, diaphragm_constraints, node_z_coords, wind_time_history_file=None,num_rows=None):
    """
    在每个刚性隔板的中心点添加风荷载时程曲线
    
    参数:
        model: SAP2000模型对象
        diaphragm_constraints: 刚性隔板约束名称列表
        node_z_coords: 节点Z坐标字典
        wind_time_history_file: 风荷载时程函数文件路径（如果为None，则使用默认函数）

    返回:
        成功添加荷载的数量
    """
    print("\n开始添加风荷载时程曲线...")
    
    # 步骤1：为每个刚性隔板找到中心点
    diaphragm_centers = {}
    success_count = 0
    
    for constraint_name in diaphragm_constraints:
        # 获取约束中的所有节点
        constraint_points = []
        point_names = node_z_coords.get(round(float(constraint_name.split('_')[-1]), 3), [])
        
        # 遍历所有节点，找出使用该约束的节点
        # _, point_names, _ = model.PointObj.GetNameList()
        for point_name in point_names:
            # 获取节点坐标
            [x, y, z, _] = model.PointObj.GetCoordCartesian(point_name)
            constraint_points.append({"name": point_name, "x": x, "y": y, "z": z})
        if not constraint_points:
            print(f"警告：隔板 {constraint_name} 没有关联节点，跳过")
            continue
        print(f"隔板 {constraint_name} 包含 {len(constraint_points)} 个节点")

        # 计算中心点坐标
        avg_x = sum(point["x"] for point in constraint_points) / len(constraint_points)
        avg_y = sum(point["y"] for point in constraint_points) / len(constraint_points)
        avg_z = sum(point["z"] for point in constraint_points) / len(constraint_points)
        
        # 步骤2：在中心点创建新节点（或使用最接近中心的现有节点）
        # 查找最接近中心的节点
        closest_point = min(constraint_points, 
                            key=lambda p: ((p["x"]-avg_x)**2 + (p["y"]-avg_y)**2)**0.5)
                            
        center_point_name = f"WIND_CENTER_{constraint_name}"
        
        # 检查是否需要创建新节点（如果中心点附近没有现有节点）
        if ((closest_point["x"]-avg_x)**2 + (closest_point["y"]-avg_y)**2)**0.5 > 1:  # 如果最近点距离中心超过1mm
            # 创建新节点
            ret = model.PointObj.AddCartesian(avg_x, avg_y, avg_z, center_point_name)
            if ret[-1] != 0:
                print(f"创建中心点失败：{constraint_name}，使用最近节点")
                center_point_name = closest_point["name"]
            else:
                # 将新节点添加到隔板约束中
                model.PointObj.SetConstraint(center_point_name, constraint_name)
                print(f"在隔板 {constraint_name} 中创建了中心点: {center_point_name}")
        else:
            # 使用最近的现有节点
            center_point_name = closest_point["name"]
            print(f"使用隔板 {constraint_name} 中的最近点作为中心: {center_point_name}")
            
        diaphragm_centers[constraint_name] = {
            "point_name": center_point_name, 
            "x": avg_x, 
            "y": avg_y, 
            "z": avg_z
        }

    # 读取CSV文件中的数据
    df = pd.read_csv(wind_time_history_file, header=None)
    fs = 8.3227

    # 生成时间序列
    MyTime  = [i/fs for i in range(0, len(df))]
    print(f"时程数据共有 {len(df)} 行，采样频率 {fs}Hz")
    print(f"时间序列前5个值: {MyTime[:5]}")
    
    # 限值缝隙行数以加快测试速度（实际分析请移除次限制）
    num_columns = df.shape[1]
<<<<<<< HEAD
    if num_rows is None or num_rows > df.shape[0]:
        num_rows = df.shape[0]
=======
    # num_rows = df.shape[0]
    num_rows = 16 # 限制行数为16000行，便于测试
>>>>>>> 696a4835
    MyTime = MyTime[:num_rows]

    # 删除可能存在的旧荷载模式和时程函数
    try:
        # 删除旧的荷载模式
        existing_patterns = []
        try:
            _, existing_patterns = model.LoadPatterns.GetNameList()
        except:
            pass
            
        for pattern in existing_patterns:
            if pattern.startswith("Wind_"):
                try:
                    model.LoadPatterns.Delete(pattern)
                    print(f"已删除荷载模式: {pattern}")
                except:
                    pass
        
        # 删除旧的时程工况
        try:
            model.LoadCases.Delete("WIND_TIME_HISTORY")
            print("已删除旧的时程工况")
        except:
            pass
            
        # 删除旧的时程函数
        try:
            _, func_names = model.Func.GetNameList()
            for func in func_names:
                if func.startswith("WIND_"):
                    model.Func.Delete(func)
            print("已删除旧的时程函数")
        except:
            pass
    except Exception as e:
        print(f"清理旧数据时出错: {e}")

    # 创建统一的时程工况
    unified_case_name = "Wind_time_history"
    ret = model.LoadCases.DirHistLinear.SetCase(unified_case_name)
    if ret != 0:
        print(f"创建时程工况失败: {unified_case_name}")
        return 0
    
    print(f"创建统一的时程工况: {unified_case_name}")

    # 存储所有荷载参数，用于后续批量添加到时程工况
    load_types = []      # 荷载类型
    load_patterns = []   # 荷载模式名称
    func_names = []      # 时程函数名称
    scales = []          # 比例系数
    tfactors = []        # 时间比例因子
    delays = []          # 时间延迟
    coord_systems = []   # 坐标系
    angles = []          # 角度

    # 步骤5：为每个隔板中心添加风荷载
    col_idx = 0
    # 创建响应组合
    ret = model.RespCombo.Delete("Combo2")
    ret = model.RespCombo.Add("Combo2", 0)
    for constraint_name, center_info in diaphragm_centers.items():
        point_name = center_info["point_name"]
        
        print(f"首先删除隔板 {constraint_name} 中心点 {point_name} 的风荷载")
        ret = model.PointObj.DeleteLoadForce(point_name, "Wind")

        col_data = df[col_idx].values.tolist() # 提取当前列的风荷载数据
        Wind_func_name = f"Wind_x_{col_idx + 1}" # 生成风荷载时程函数名称
        ret = model.Func.FuncTH.SetUser(Wind_func_name, len(MyTime), MyTime, col_data)  # 从文件创建风荷载时程函数
        
        LoadPatternName = Wind_func_name # 创建荷载模式
        ret = model.LoadPatterns.Add(LoadPatternName, 6, 0, True)

        # 在节点上施加荷载
        x_force = 1000  # X方向风荷载
        ret = model.PointObj.SetLoadForce(point_name, LoadPatternName, [x_force, 0, 0, 0, 0, 0], True, "Global", 0)
        print(f"在隔板 {constraint_name} 中心点 {point_name} 添加风荷载X方向风荷载时程函数: {Wind_func_name}")

        # 将荷载参数添加到列表
        # X方向
        load_types.append("Load")
        load_patterns.append(LoadPatternName)
        func_names.append(Wind_func_name)
        scales.append(1.0)
        tfactors.append(1.0)
        delays.append(0.0)
        coord_systems.append("Global")
        angles.append(0.0)

        col_idx += 1
        # 提取当前列的风荷载数据
        col_data = df[col_idx].values.tolist()
        Wind_func_name = f"Wind_y_{col_idx + 1}"
        ret = model.Func.FuncTH.SetUser(Wind_func_name, len(MyTime), MyTime, col_data)  # 从文件创建风荷载时程函数
        # 创建荷载模式
        LoadPatternName = Wind_func_name
        ret = model.LoadPatterns.Add(LoadPatternName, 6, 0, True)
        # 在节点上施加荷载
        y_force = 1000  # Y方向风荷载
        ret = model.PointObj.SetLoadForce(point_name, LoadPatternName, [0, y_force, 0, 0, 0, 0], True, "Global", 0)
        print(f"在隔板 {constraint_name} 中心点 {point_name} 添加风荷载Y方向风荷载时程函数: {Wind_func_name}")

        # 将荷载参数添加到列表
        # Y方向
        load_types.append("Load")
        load_patterns.append(LoadPatternName)
        func_names.append(Wind_func_name)
        scales.append(1.0)
        tfactors.append(1.0)
        delays.append(0.0)
        coord_systems.append("Global")
        angles.append(0.0)


        col_idx += 1
        # 提取当前列的风荷载数据
        col_data = df[col_idx].values.tolist()
        Wind_func_name = f"Wind_z_{col_idx + 1}"
        ret = model.Func.FuncTH.SetUser(Wind_func_name, len(MyTime), MyTime, col_data)  # 从文件创建风荷载时程函数
        # 创建荷载模式
        LoadPatternName = Wind_func_name
        ret = model.LoadPatterns.Add(LoadPatternName, 6, 0, True)
        # 在节点上施加荷载
        z_force = 1000  # Z方向风荷载
        ret = model.PointObj.SetLoadForce(point_name, LoadPatternName, [0, 0, 0, 0, 0, z_force], True, "Global", 0)
        print(f"在隔板 {constraint_name} 中心点 {point_name} 添加风荷载Z方向风荷载时程函数: {Wind_func_name}")
        
        # 将荷载参数添加到列表
        # Z方向
        load_types.append("Load")
        load_patterns.append(LoadPatternName)
        func_names.append(Wind_func_name)
        scales.append(1.0)
        tfactors.append(1.0)
        delays.append(0.0)
        coord_systems.append("Global")
        angles.append(0.0)

        # 将工况添加到响应组合
        ret = model.RespCombo.SetCaseList("Combo2", 0, LoadPatternName, 1)
        col_idx += 1

    # 步骤7：将所有荷载关联到统一时程工况
    num_loads = len(load_patterns)
    print(f"将 {num_loads} 个荷载关联到统一时程工况 {unified_case_name}")

    # 提交所有荷载到统一时程工况
    ret = model.LoadCases.DirHistLinear.SetLoads(
        unified_case_name,
        num_loads,
        load_types,
        load_patterns,
        func_names,
        scales,
        tfactors,
        delays,
        coord_systems,
        angles
    )
    ret = model.LoadCases.DirHistLinear.SetTimeIntegration(unified_case_name, 1, 0, 0.5, 0.25, 0, 0)
    ret = model.LoadCases.DirHistLinear.SetTimeStep(unified_case_name, num_rows, 1/fs)

    if ret != 0:
        print(f"将荷载关联到时程工况失败, 错误码: {ret}")
    else:
        print(f"成功将所有荷载关联到时程工况 {unified_case_name}")

    # 设置运行工况
    ret = model.Analyze.SetRunCaseFlag(unified_case_name, True)
    
    print(f"风荷载时程曲线添加完成，共添加了 {col_idx} 个荷载")

    return col_idx, diaphragm_centers
        
def get_node_response_history(model, node_name, load_case="Wind_time_history", output_file=None, timestamp=None):
    """
    获取指定节点在指定荷载工况下的位移响应时程
    
    参数:
        model: SAP2000模型对象
        node_name: 要获取位移的节点名称
        load_case: 荷载工况名称，默认为"Wind_time_history"
        output_file: 输出CSV文件路径，如果指定则将结果保存到CSV文件
        timestamp: 时间戳，用于文件命名（可选）

    返回:
        成功时返回元组(时间列表, [X位移列表, Y位移列表, Z位移列表, X旋转列表, Y旋转列表, Z旋转列表])
        失败时返回(None, None)
    """
    try:
        print(f"\n获取节点 {node_name} 在 {load_case} 工况下的位移响应时程...")
        
        # 检查节点是否存在
        ret = model.PointObj.GetNameList()
        if ret[0] == 0 and node_name not in ret[1]:
            print(f"错误: 节点 {node_name} 不存在")
            return None, None
            
        # 检查荷载工况是否存在
        ret = model.LoadCases.GetNameList()
        if ret[0] == 0 and load_case not in ret[1]:
            print(f"错误: 荷载工况 {load_case} 不存在")
            return None, None
            
        # 获取时间步长信息
        ret = model.LoadCases.DirHistLinear.GetTimeStep(load_case)
        if ret[-1] != 0:
            print(f"获取时间步长失败，错误码: {ret[0]}")
            return None, None
            
        num_steps = ret[0]
        time_step = ret[1]
        print(f"时程分析包含 {num_steps} 个时间步，步长为 {time_step} 秒")

        ret = model.Results.Setup.DeselectAllCasesAndCombosForOutput()
        ret = model.Results.Setup.SetCaseSelectedForOutput(load_case)

        # 获取位移结果（注意正确的方法名）
        GroupElm = 0
        NumberResults = 0
        Obj = []
        Elm = []
        LoadCase = [load_case]
        StepType = ["Time"]
        StepNum = []
        U1, U2, U3, R1, R2, R3 = [], [], [], [], [], []
        
        [NumberResults, Obj, Elm, ACase, StepType, StepNum, U1, U2, U3, R1, R2, R3, ret] = \
        model.Results.JointDispl(
            node_name, 
            GroupElm, 
            NumberResults, 
            Obj, 
            Elm, 
            LoadCase, 
            StepType, 
            StepNum,
            U1, U2, U3, R1, R2, R3 
        )
        
        ux_list = U1  # X方向位移
        uy_list = U2  # Y方向位移
        uz_list = U3  # Z方向位移
        rx_list = R1  # X方向旋转
        ry_list = R2  # Y方向旋转
        rz_list = R3  # Z方向旋转

        # 创建位移DataFrame
        df_disp = pd.DataFrame({
            # "time":time_points,
            "UX": U1,
            "UY": U2,
            "UZ": U3,
            "RX": R1,
            "RY": R2,
            "RZ": R3
        })

        # 输出简单统计信息
        print("\n位移响应统计:")
        print(f"X方向最大位移: {max(ux_list, key=abs):.6f} mm")
        print(f"Y方向最大位移: {max(uy_list, key=abs):.6f} mm")
        print(f"Z方向最大位移: {max(uz_list, key=abs):.6f} mm")
        
        # 汇总位移结果
        displacement_results = [ux_list, uy_list, uz_list, rx_list, ry_list, rz_list]
        time_points = [i * time_step for i in range(num_steps+1)]  # 生成时间点列表
        print(f"displacement_results的尺寸为: {len(displacement_results[0])}")
        print(f"time_points的尺寸为: {len(time_points)}")

        # 获取节点加速度
        GroupElm = 0
        NumberResults = 0
        Obj = []
        Elm = []
        LoadCase = [load_case]
        StepType = ["Time"]
        StepNum = []
        U1, U2, U3, R1, R2, R3 = [], [], [], [], [], []
        
        [NumberResults, Obj, Elm, ACase, StepType, StepNum, U1, U2, U3, R1, R2, R3, ret] = \
        model.Results.JointAcc(
            node_name, 
            GroupElm, 
            NumberResults, 
            Obj, 
            Elm, 
            LoadCase, 
            StepType, 
            StepNum,
            U1, U2, U3, R1, R2, R3 
        )
        
        ux_list = U1  # X方向加速度
        uy_list = U2  # Y方向加速度
        uz_list = U3  # Z方向加速度
        rx_list = R1  # X方向加速度
        ry_list = R2  # Y方向加速度
        rz_list = R3  # Z方向加速度

        # 创建加速度DataFrame
        df_acc = pd.DataFrame({
            # "time":time_points,
            "UX": ux_list,
            "UY": uy_list,
            "UZ": uz_list,
            "RX": rx_list,
            "RY": ry_list,
            "RZ": rz_list
        })
        
        # 输出简单统计信息
        print("\n加速度响应统计:")
        print(f"X方向最大加速度: {max(ux_list, key=abs):.6f} mm")
        print(f"Y方向最大加速度: {max(uy_list, key=abs):.6f} mm")
        print(f"Z方向最大加速度: {max(uz_list, key=abs):.6f} mm")

        # 汇总加速度结果
        acceleration_results = [ux_list, uy_list, uz_list, rx_list, ry_list, rz_list]
        print(f"acceleration_results的尺寸为: {len(acceleration_results[0])}")

        # 如果指定了输出文件，保存结果到CSV
        if output_file:
            # 创建带时间戳的文件名
            timestamp = get_timestamp()
            output_disp_file_with_timestamp = create_unique_filename(output_file, "disp", timestamp)
            output_acce_file_with_timestamp = create_unique_filename(output_file, "acce", timestamp)

            # 确保输出目录存在
            output_dir = os.path.dirname(output_disp_file_with_timestamp) # 获取输出文件的目录
            if output_dir and not os.path.exists(output_dir):
                os.makedirs(output_dir)

            # 保存到CSV文件
            df_disp.to_csv(output_disp_file_with_timestamp, index=False)
            print(f"位移响应时程已保存至: {output_disp_file_with_timestamp}")

            df_acc.to_csv(output_acce_file_with_timestamp, index=False)
            print(f"加速度响应时程已保存至: {output_acce_file_with_timestamp}")

        return time_points, displacement_results, acceleration_results
        
    except Exception as e:
        print(f"获取节点位移响应时程时出错: {e}")
        import traceback
        traceback.print_exc()
        return None, None

def create_unique_filename(base_path, type, timestamp=None):
    """
    创建带时间戳的唯一文件名
    
    参数:
        base_path: 基础文件路径（可能包含扩展名）
        timestamp: 时间戳，如果为None则使用当前时间
    
    返回:
        带时间戳的完整文件路径
    """
    if timestamp is None:
        timestamp = get_timestamp()
    
    # 分离目录、文件名和扩展名
    directory = os.path.dirname(base_path) # 获取目录部分，如果没有目录则为当前目录
    filename = os.path.basename(base_path) # 获取文件名部分，不包含目录
    
    # 如果base_path包含扩展名，分离出来
    if '.' in filename:
        name_part, ext_part = os.path.splitext(filename)
        # extension = ext_part
    else:
        name_part = filename

    # 创建带时间戳的文件名：文件名_时间戳
    # timestamped_filename = f"{timestamp}_{name_part}_{type}{ext_part}"
    timestamped_filename = f"{timestamp}_{name_part}_{type}{ext_part}"

    return os.path.join(directory, timestamped_filename)

def summarize_results(all_results):
    """
    根据 all_results 统计 wind_file 的种类，并输出表格
    
    参数:
        all_results: 包含所有节点响应结果的列表
    
    返回:
        pandas.DataFrame 表格，包含 wind_file 的统计信息
    """
    import pandas as pd

    # 提取 wind_file 和节点信息
    summary_data = []
    for result in all_results:
        summary_data.append({
            "wind_file": result["wind_file"],
            "node": result["node"],
            "time_steps": len(result["times"]),
            "max_displacement": max(max(map(abs, result["displacements"][0]), default=0),  # X方向最大位移
                                    max(map(abs, result["displacements"][1]), default=0),  # Y方向最大位移
                                    max(map(abs, result["displacements"][2]), default=0)), # Z方向最大位移
            "max_acceleration": max(max(map(abs, result["accelerations"][0]), default=0),  # X方向最大加速度
                                    max(map(abs, result["accelerations"][1]), default=0),  # Y方向最大加速度
                                    max(map(abs, result["accelerations"][2]), default=0))  # Z方向最大加速度
        })

    # 转换为 DataFrame
    df_summary = pd.DataFrame(summary_data)

    # 按 wind_file 分组统计
    grouped_summary = df_summary.groupby("wind_file").agg({
        "node": "count",  # 节点数量
        "time_steps": "sum",  # 总时间步数
        "max_displacement": "max",  # 最大位移
        "max_acceleration": "max"  # 最大加速度
    }).reset_index()

    # 输出表格
    print("\n统计结果表格:")
    print(grouped_summary)

    return grouped_summary

def main():
    # 记录程序开始时间
    start_time = time.time() # 记录开始时间
    start_datetime = datetime.now() # 获取当前时间
  
    print("=" * 80)
    print("SAP2000模型连接程序")
    print(f"程序开始时间: {start_datetime.strftime('%Y-%m-%d %H:%M:%S')}")
    print("=" * 80)
    
    # 连接到当前打开的SAP2000实例
    model = connect_to_sap2000()
    if model is None:
        print("无法连接到SAP2000，程序终止")
        return
    
    # [2] 锁定/解锁模型
    locked = model.GetModelIsLocked()
    if locked:
        model.SetModelIsLocked(False)
        print("模型已解锁")
    else:
        print("模型未锁定")

    # 创建刚性隔板
    print("\n[步骤2] 创建刚性隔板...")
    # 指定要创建刚性隔板的楼层标高列表
    target_elevations = [6000, 10500, 15000, 19500, 23100, 26700, 30300, 33900, 37500, 41100, 44700, 48300, 51900, 55500, 
                         59100, 62700, 66300, 69900, 73500, 77100, 80700, 84300, 87900, 91500, 95100, 98700, 102300, 
                         105900, 109500, 113100, 116700, 120300, 123900, 127500, 131100, 134700, 138300, 141900, 145500, 
                         149100, 152700, 156300, 159900, 163500, 167100, 170700, 174300, 177900, 181500, 185100, 188700, 
                         192300, 196150, 200000]

    diaphragm_constraints, node_z_coords = add_diaphragms(model, target_elevations=target_elevations, tolerance=10)
    if diaphragm_constraints:
        print(f"成功创建刚性隔板: {diaphragm_constraints}")
    else:
        print("创建刚性隔板失败")

    # 添加风荷载时程曲线，使用自定义风荷载时程文件
    script_dir = os.path.dirname(os.path.abspath(__file__)) # 获取当前脚本目录
<<<<<<< HEAD
=======
    wind_file_path = os.path.join(script_dir, "WindloadTimes", "Model2_10yr_020.csv")
    wind_load_count, diaphragm_centers = add_wind_time_history_load(model, diaphragm_constraints, node_z_coords, wind_time_history_file=wind_file_path)
    if wind_load_count > 0:
        print(f"成功添加 {wind_load_count} 个风荷载时程曲线")
    else:
        print("添加风荷载时程曲线失败")
        
    # [4] 运行分析
    print("开启多线程求解器...")
    ret = model.Analyze.SetSolverOption_1(2,0,True)
    print("正在运行分析...")
    ret = model.Analyze.RunAnalysis()
    if ret == 0:
        print("分析已成功完成")
    else:
        print(f"分析失败，返回代码: {ret}")
>>>>>>> 696a4835

    # 指定风荷载时程数据文件路径，然后循环运行程序
    # wind_file = ["Model2_10yr_000.csv", "Model2_10yr_005.csv", "Model2_10yr_010.csv",
    #              "Model2_10yr_015.csv", "Model2_10yr_020.csv", "Model2_10yr_025.csv",
    #              "Model2_10yr_030.csv", "Model2_10yr_035.csv", "Model2_10yr_040.csv"]
    wind_file = ["Model2_10yr_000.csv","Model2_10yr_005.csv"]  # 测试时可以只使用一个文件
    
    # 初始化结果存储列表
    all_results = []
    
    for wind_file_name in wind_file:
        wind_file_path = os.path.join(script_dir, "WindloadTimes", wind_file_name)
        wind_load_count, diaphragm_centers = add_wind_time_history_load(model, 
                                                                        diaphragm_constraints, 
                                                                        node_z_coords, 
                                                                        wind_time_history_file=wind_file_path, 
                                                                        num_rows=16)
        if wind_load_count > 0:
            print(f"成功添加 {wind_load_count} 个风荷载时程曲线")
        else:
            print("添加风荷载时程曲线失败")
        
        # [4] 运行分析
        print("开启多线程求解器...")
        ret = model.Analyze.SetSolverOption_1(2,0,True)
        print("正在运行分析...")
        ret = model.Analyze.RunAnalysis()
        if ret == 0:
            print("分析已成功完成")
        else:
            print(f"分析失败，返回代码: {ret}")

        # [5] 获取节点位移响应时程
        # 获取最高楼层的隔板名称
        top_diaphragm_center_name = max(diaphragm_centers.keys(), key=lambda x: float(x.split('_')[-1]))
        print(f"最高楼层的隔板名称: {top_diaphragm_center_name}")
        node_top_center_name = diaphragm_centers[top_diaphragm_center_name]["point_name"]

        target_nodes = [node_top_center_name, "54000062", "54000070", "54000071", "54000079"]  # 示例节点名称列表

        # 在输出文件时包含 wind_file_path 中的文件名部分
        wind_file_name = os.path.basename(wind_file_path)
        wind_file_base_name = os.path.splitext(wind_file_name)[0]

        results_dir = os.path.join(script_dir, "output",f"{wind_file_base_name}") # 确保结果目录存在
        if not os.path.exists(results_dir):
            os.makedirs(results_dir)

        
        for target_node in target_nodes:
            print(f"\n获取节点 {target_node} 的位移和加速度响应...")

            output_path = os.path.join(results_dir, f"{target_node}.csv")

            # 获取位移响应时程
            times, displacements, accelerations = get_node_response_history(
                model,
                target_node,
                load_case="Wind_time_history", 
                output_file=output_path
            )
            if times and displacements and accelerations:
                print(f"成功获取顶层角点 {target_node} 的 {len(times)} 个时间步的位移数据")
            else:
                print("获取位移响应失败")

            # 可以在此处将本次计算得到的加速度和位移结果保存到一个变量中，方便后续可视化展示
            all_results.append({
                "wind_file": wind_file_name,
                "node": target_node,
                "times": times,
                "displacements": displacements,
                "accelerations": accelerations
            })
    
    # [6] 结果统计分析
    summary_table = summarize_results(all_results)


    # 计算程序总耗时
    end_time = time.time()
    end_datetime = datetime.now()
    total_time = end_time - start_time
    
    print("=" * 80)
    print("程序执行完成")
    print(f"共运行了{len(wind_file)}个风荷载时程文件，分别为: {wind_file}")
    print(f"程序结束时间: {end_datetime.strftime('%Y-%m-%d %H:%M:%S')}")
    print(f"程序总耗时: {total_time:.2f} 秒 ({total_time/60:.2f} 分钟)")
    print("=" * 80)

if __name__ == "__main__":
    main()
<|MERGE_RESOLUTION|>--- conflicted
+++ resolved
@@ -1,859 +1,820 @@
-"""
-此程序用于连接到当前打开的SAP2000模型,读取风荷载时程数据，进行动力时程分析。
-"""
-
-import os
-import sys
-import pandas as pd
-import numpy as np
-from pathlib import Path
-import comtypes.client
-import time
-from datetime import datetime
-from collections import defaultdict # 用于存储楼层信息, 方便创建刚性隔板
-# from comtypes import gen  # 用于SAP2000 API的类型定义
-# # 确保comtypes可以找到SAP2000的类型库
-# if sys.platform.startswith('win'):
-#     # 添加SAP2000的类型库路径
-#     sap2000_tlb_path = Path("C:/Program Files/Computers and Structures/SAP2000 23/SAP2000v1.tlb")
-#     if sap2000_tlb_path.exists():
-#         comtypes.client.GetModule(str(sap2000_tlb_path))
-#     else:
-#         print(f"错误: 找不到SAP2000类型库文件: {sap2000_tlb_path}")
-#         sys.exit(1)
-# import comtypes.gen.SAP2000v1  # 导入SAP2000的类型定义
-
-def connect_to_sap2000():
-    """
-    连接到当前打开的SAP2000实例
-    
-    返回:
-        成功连接时返回SAP2000模型对象，否则返回None
-    """
-    try:
-        print("尝试连接到SAP2000...")
-        
-        # 创建SAP2000 API帮助对象
-        helper = comtypes.client.CreateObject('SAP2000v1.Helper')
-        helper = helper.QueryInterface(comtypes.gen.SAP2000v1.cHelper)
-        
-        # 获取当前打开的SAP2000实例
-        mySapObject = helper.GetObject("CSI.SAP2000.API.SapObject")
-        if mySapObject is None:
-            print("找不到打开的SAP2000实例，尝试启动新实例...")
-            
-            # 启动新的SAP2000实例
-            mySapObject = helper.CreateObject("CSI.SAP2000.API.SapObject")
-            mySapObject.ApplicationStart()
-            
-        # 获取激活的模型
-        model = mySapObject.SapModel
-        
-        # 检查是否已打开模型
-        file_path = model.GetModelFilename()
-        if not file_path:
-            print("警告: SAP2000中未打开模型。请先打开一个模型文件。")
-        else:    
-            print(f"成功连接到SAP2000！当前模型文件: {file_path}")
-        
-        return model
-    
-    except Exception as e:
-        print(f"连接到SAP2000时出错: {e}")
-        return None
-
-def get_model_info(model):
-    """
-    获取并打印SAP2000模型的详细信息
-    
-    参数:
-        model: SAP2000模型对象
-    """
-    try:
-        print("\n" + "=" * 40)
-        print("SAP2000模型详细信息:")
-        print("=" * 40)
-        
-        # 获取所有节点信息
-        _, point_names, _, _, _, _, _ = model.PointObj.GetAllPoints()
-        print(f"\n节点总数: {len(point_names)}")
-        print(f"前10个节点: {point_names[:10] if len(point_names) > 10 else point_names}")
-        
-        # 获取所有框架元素信息
-        _, frame_names, _, _, _ = model.FrameObj.GetAllFrames()
-        print(f"\n框架元素总数: {len(frame_names)}")
-        print(f"前10个框架元素: {frame_names[:10] if len(frame_names) > 10 else frame_names}")
-        
-        # 获取所有载荷模式
-        _, load_patterns = model.LoadPatterns.GetNameList()
-        print(f"\n载荷模式总数: {len(load_patterns)}")
-        print(f"载荷模式: {load_patterns}")
-        
-        # 获取所有载荷组合
-        _, load_combos = model.RespCombo.GetNameList()
-        print(f"\n载荷组合总数: {len(load_combos)}")
-        print(f"载荷组合: {load_combos}")
-        
-        # 获取所有隔板信息
-        _, diaphragm_names = model.AreaObj.GetNameListDiaphragm()
-        print(f"\n隔板总数: {len(diaphragm_names)}")
-        print(f"隔板: {diaphragm_names}")
-        
-        print("\n" + "=" * 40)
-        
-        return True
-    except Exception as e:
-        print(f"获取模型信息时出错: {e}")
-        return False
-    
-def get_timestamp():
-    """
-    获取当前时间戳，用于文件命名
-    
-    返回:
-        格式化的时间戳字符串 (YYYYMMDD_HHMMSS)
-    """
-    return datetime.now().strftime("%Y%m%d_%H%M%S")
-
-def add_diaphragms(model, target_elevations=None, tolerance=0.01):
-    """
-    在SAP2000模型中创建刚性隔板
-    
-    参数:
-        model: SAP2000模型对象
-        target_elevations: 指定的楼层标高列表，如果为None则使用所有标高（可选）
-        tolerance: 楼层标高容差（可选）
-
-    返回:
-        成功创建的隔板名称列表，如果失败则返回空列表
-    """
-    try:        
-        # 获取所有节点的Z坐标（即楼层标高）
-        node_info = []  # 用于保存所有节点名称和坐标
-        node_z_coords = defaultdict(list)
-        constraint_names = []  # 用于存储创建的约束名称
-
-        # 获取模型中的楼层信息
-        number_of_points, point_names, ret = model.PointObj.GetNameList()
-       
-        for point_name in point_names:
-            [x, y, z, ret] = model.PointObj.GetCoordCartesian(point_name)
-            node_info.append({"name": point_name, "x": x, "y": y, "z": z})
-        
-        # 如果指定了目标标高，则筛选节点
-        if target_elevations is not None:
-            print(f"按照指定标高筛选节点：{target_elevations}")
-            filtered_nodes = []
-            for node in node_info:
-                # 检查节点是否在任意目标标高附近
-                for elevation in target_elevations:
-                    if abs(node["z"] -elevation) <= tolerance:
-                        filtered_nodes.append(node)
-                        # 将节点按照最接近的标高值进行分组
-                        closest_z = min(target_elevations, key=lambda e: abs(e - node["z"]))
-                        node_z_coords[closest_z].append(node["name"])
-                        break
-            print(f"筛选后剩余{len(filtered_nodes)}个节点")
-        else:
-            print("未指定目标标高，使用所有节点")
-            for node in node_info:
-                node_z_coords[round(node["z"], 3)].append(node["name"])  # 使用Z坐标分组，保留3位小数
-
-        # 保存节点信息到CVS文件
-        df = pd.DataFrame(node_info)
-        csv_path = os.path.join(os.getcwd(), "node_coordinates.csv")
-        df.to_csv(csv_path, index=False)
-        print(f"节点坐标已保存到: {csv_path}")            
-
-        # 为每一组节点设置刚性隔板约束
-        print(f"将为以下Z坐标创建刚性隔板约束: {list(node_z_coords.keys())}")
-
-        for z_value, nodes in node_z_coords.items():
-            constraint_name = f"Diaphragm_Z_{z_value}"  # 根据Z值生成约束名称
-            
-            # 首先定义刚性隔板的名称
-            ret = model.ConstraintDef.SetDiaphragm(constraint_name, 3, "Global")  # 设置刚性隔板约束
-
-            # print(f"创建刚性隔板约束: {constraint_name}，包含节点: {nodes}")
-            constraint_names.append(constraint_name)  # 保存约束名称
-
-            # 设置刚性隔板约束
-            # model.ConstraintDef.SetDiaphragm(constraint_name, nodes, "Global")  # 设置刚性隔板约束
-            for i in nodes:
-                model.PointObj.SetConstraint(i,constraint_name)
-
-        print("刚性隔板约束设置完成！")
-        return constraint_names, node_z_coords  # 返回创建的约束名称列表
-
-    except Exception as e:
-        print(f"创建刚性隔板时出错: {e}")
-        import traceback
-        traceback.print_exc()
-        return []
-
-def add_wind_time_history_load(model, diaphragm_constraints, node_z_coords, wind_time_history_file=None,num_rows=None):
-    """
-    在每个刚性隔板的中心点添加风荷载时程曲线
-    
-    参数:
-        model: SAP2000模型对象
-        diaphragm_constraints: 刚性隔板约束名称列表
-        node_z_coords: 节点Z坐标字典
-        wind_time_history_file: 风荷载时程函数文件路径（如果为None，则使用默认函数）
-
-    返回:
-        成功添加荷载的数量
-    """
-    print("\n开始添加风荷载时程曲线...")
-    
-    # 步骤1：为每个刚性隔板找到中心点
-    diaphragm_centers = {}
-    success_count = 0
-    
-    for constraint_name in diaphragm_constraints:
-        # 获取约束中的所有节点
-        constraint_points = []
-        point_names = node_z_coords.get(round(float(constraint_name.split('_')[-1]), 3), [])
-        
-        # 遍历所有节点，找出使用该约束的节点
-        # _, point_names, _ = model.PointObj.GetNameList()
-        for point_name in point_names:
-            # 获取节点坐标
-            [x, y, z, _] = model.PointObj.GetCoordCartesian(point_name)
-            constraint_points.append({"name": point_name, "x": x, "y": y, "z": z})
-        if not constraint_points:
-            print(f"警告：隔板 {constraint_name} 没有关联节点，跳过")
-            continue
-        print(f"隔板 {constraint_name} 包含 {len(constraint_points)} 个节点")
-
-        # 计算中心点坐标
-        avg_x = sum(point["x"] for point in constraint_points) / len(constraint_points)
-        avg_y = sum(point["y"] for point in constraint_points) / len(constraint_points)
-        avg_z = sum(point["z"] for point in constraint_points) / len(constraint_points)
-        
-        # 步骤2：在中心点创建新节点（或使用最接近中心的现有节点）
-        # 查找最接近中心的节点
-        closest_point = min(constraint_points, 
-                            key=lambda p: ((p["x"]-avg_x)**2 + (p["y"]-avg_y)**2)**0.5)
-                            
-        center_point_name = f"WIND_CENTER_{constraint_name}"
-        
-        # 检查是否需要创建新节点（如果中心点附近没有现有节点）
-        if ((closest_point["x"]-avg_x)**2 + (closest_point["y"]-avg_y)**2)**0.5 > 1:  # 如果最近点距离中心超过1mm
-            # 创建新节点
-            ret = model.PointObj.AddCartesian(avg_x, avg_y, avg_z, center_point_name)
-            if ret[-1] != 0:
-                print(f"创建中心点失败：{constraint_name}，使用最近节点")
-                center_point_name = closest_point["name"]
-            else:
-                # 将新节点添加到隔板约束中
-                model.PointObj.SetConstraint(center_point_name, constraint_name)
-                print(f"在隔板 {constraint_name} 中创建了中心点: {center_point_name}")
-        else:
-            # 使用最近的现有节点
-            center_point_name = closest_point["name"]
-            print(f"使用隔板 {constraint_name} 中的最近点作为中心: {center_point_name}")
-            
-        diaphragm_centers[constraint_name] = {
-            "point_name": center_point_name, 
-            "x": avg_x, 
-            "y": avg_y, 
-            "z": avg_z
-        }
-
-    # 读取CSV文件中的数据
-    df = pd.read_csv(wind_time_history_file, header=None)
-    fs = 8.3227
-
-    # 生成时间序列
-    MyTime  = [i/fs for i in range(0, len(df))]
-    print(f"时程数据共有 {len(df)} 行，采样频率 {fs}Hz")
-    print(f"时间序列前5个值: {MyTime[:5]}")
-    
-    # 限值缝隙行数以加快测试速度（实际分析请移除次限制）
-    num_columns = df.shape[1]
-<<<<<<< HEAD
-    if num_rows is None or num_rows > df.shape[0]:
-        num_rows = df.shape[0]
-=======
-    # num_rows = df.shape[0]
-    num_rows = 16 # 限制行数为16000行，便于测试
->>>>>>> 696a4835
-    MyTime = MyTime[:num_rows]
-
-    # 删除可能存在的旧荷载模式和时程函数
-    try:
-        # 删除旧的荷载模式
-        existing_patterns = []
-        try:
-            _, existing_patterns = model.LoadPatterns.GetNameList()
-        except:
-            pass
-            
-        for pattern in existing_patterns:
-            if pattern.startswith("Wind_"):
-                try:
-                    model.LoadPatterns.Delete(pattern)
-                    print(f"已删除荷载模式: {pattern}")
-                except:
-                    pass
-        
-        # 删除旧的时程工况
-        try:
-            model.LoadCases.Delete("WIND_TIME_HISTORY")
-            print("已删除旧的时程工况")
-        except:
-            pass
-            
-        # 删除旧的时程函数
-        try:
-            _, func_names = model.Func.GetNameList()
-            for func in func_names:
-                if func.startswith("WIND_"):
-                    model.Func.Delete(func)
-            print("已删除旧的时程函数")
-        except:
-            pass
-    except Exception as e:
-        print(f"清理旧数据时出错: {e}")
-
-    # 创建统一的时程工况
-    unified_case_name = "Wind_time_history"
-    ret = model.LoadCases.DirHistLinear.SetCase(unified_case_name)
-    if ret != 0:
-        print(f"创建时程工况失败: {unified_case_name}")
-        return 0
-    
-    print(f"创建统一的时程工况: {unified_case_name}")
-
-    # 存储所有荷载参数，用于后续批量添加到时程工况
-    load_types = []      # 荷载类型
-    load_patterns = []   # 荷载模式名称
-    func_names = []      # 时程函数名称
-    scales = []          # 比例系数
-    tfactors = []        # 时间比例因子
-    delays = []          # 时间延迟
-    coord_systems = []   # 坐标系
-    angles = []          # 角度
-
-    # 步骤5：为每个隔板中心添加风荷载
-    col_idx = 0
-    # 创建响应组合
-    ret = model.RespCombo.Delete("Combo2")
-    ret = model.RespCombo.Add("Combo2", 0)
-    for constraint_name, center_info in diaphragm_centers.items():
-        point_name = center_info["point_name"]
-        
-        print(f"首先删除隔板 {constraint_name} 中心点 {point_name} 的风荷载")
-        ret = model.PointObj.DeleteLoadForce(point_name, "Wind")
-
-        col_data = df[col_idx].values.tolist() # 提取当前列的风荷载数据
-        Wind_func_name = f"Wind_x_{col_idx + 1}" # 生成风荷载时程函数名称
-        ret = model.Func.FuncTH.SetUser(Wind_func_name, len(MyTime), MyTime, col_data)  # 从文件创建风荷载时程函数
-        
-        LoadPatternName = Wind_func_name # 创建荷载模式
-        ret = model.LoadPatterns.Add(LoadPatternName, 6, 0, True)
-
-        # 在节点上施加荷载
-        x_force = 1000  # X方向风荷载
-        ret = model.PointObj.SetLoadForce(point_name, LoadPatternName, [x_force, 0, 0, 0, 0, 0], True, "Global", 0)
-        print(f"在隔板 {constraint_name} 中心点 {point_name} 添加风荷载X方向风荷载时程函数: {Wind_func_name}")
-
-        # 将荷载参数添加到列表
-        # X方向
-        load_types.append("Load")
-        load_patterns.append(LoadPatternName)
-        func_names.append(Wind_func_name)
-        scales.append(1.0)
-        tfactors.append(1.0)
-        delays.append(0.0)
-        coord_systems.append("Global")
-        angles.append(0.0)
-
-        col_idx += 1
-        # 提取当前列的风荷载数据
-        col_data = df[col_idx].values.tolist()
-        Wind_func_name = f"Wind_y_{col_idx + 1}"
-        ret = model.Func.FuncTH.SetUser(Wind_func_name, len(MyTime), MyTime, col_data)  # 从文件创建风荷载时程函数
-        # 创建荷载模式
-        LoadPatternName = Wind_func_name
-        ret = model.LoadPatterns.Add(LoadPatternName, 6, 0, True)
-        # 在节点上施加荷载
-        y_force = 1000  # Y方向风荷载
-        ret = model.PointObj.SetLoadForce(point_name, LoadPatternName, [0, y_force, 0, 0, 0, 0], True, "Global", 0)
-        print(f"在隔板 {constraint_name} 中心点 {point_name} 添加风荷载Y方向风荷载时程函数: {Wind_func_name}")
-
-        # 将荷载参数添加到列表
-        # Y方向
-        load_types.append("Load")
-        load_patterns.append(LoadPatternName)
-        func_names.append(Wind_func_name)
-        scales.append(1.0)
-        tfactors.append(1.0)
-        delays.append(0.0)
-        coord_systems.append("Global")
-        angles.append(0.0)
-
-
-        col_idx += 1
-        # 提取当前列的风荷载数据
-        col_data = df[col_idx].values.tolist()
-        Wind_func_name = f"Wind_z_{col_idx + 1}"
-        ret = model.Func.FuncTH.SetUser(Wind_func_name, len(MyTime), MyTime, col_data)  # 从文件创建风荷载时程函数
-        # 创建荷载模式
-        LoadPatternName = Wind_func_name
-        ret = model.LoadPatterns.Add(LoadPatternName, 6, 0, True)
-        # 在节点上施加荷载
-        z_force = 1000  # Z方向风荷载
-        ret = model.PointObj.SetLoadForce(point_name, LoadPatternName, [0, 0, 0, 0, 0, z_force], True, "Global", 0)
-        print(f"在隔板 {constraint_name} 中心点 {point_name} 添加风荷载Z方向风荷载时程函数: {Wind_func_name}")
-        
-        # 将荷载参数添加到列表
-        # Z方向
-        load_types.append("Load")
-        load_patterns.append(LoadPatternName)
-        func_names.append(Wind_func_name)
-        scales.append(1.0)
-        tfactors.append(1.0)
-        delays.append(0.0)
-        coord_systems.append("Global")
-        angles.append(0.0)
-
-        # 将工况添加到响应组合
-        ret = model.RespCombo.SetCaseList("Combo2", 0, LoadPatternName, 1)
-        col_idx += 1
-
-    # 步骤7：将所有荷载关联到统一时程工况
-    num_loads = len(load_patterns)
-    print(f"将 {num_loads} 个荷载关联到统一时程工况 {unified_case_name}")
-
-    # 提交所有荷载到统一时程工况
-    ret = model.LoadCases.DirHistLinear.SetLoads(
-        unified_case_name,
-        num_loads,
-        load_types,
-        load_patterns,
-        func_names,
-        scales,
-        tfactors,
-        delays,
-        coord_systems,
-        angles
-    )
-    ret = model.LoadCases.DirHistLinear.SetTimeIntegration(unified_case_name, 1, 0, 0.5, 0.25, 0, 0)
-    ret = model.LoadCases.DirHistLinear.SetTimeStep(unified_case_name, num_rows, 1/fs)
-
-    if ret != 0:
-        print(f"将荷载关联到时程工况失败, 错误码: {ret}")
-    else:
-        print(f"成功将所有荷载关联到时程工况 {unified_case_name}")
-
-    # 设置运行工况
-    ret = model.Analyze.SetRunCaseFlag(unified_case_name, True)
-    
-    print(f"风荷载时程曲线添加完成，共添加了 {col_idx} 个荷载")
-
-    return col_idx, diaphragm_centers
-        
-def get_node_response_history(model, node_name, load_case="Wind_time_history", output_file=None, timestamp=None):
-    """
-    获取指定节点在指定荷载工况下的位移响应时程
-    
-    参数:
-        model: SAP2000模型对象
-        node_name: 要获取位移的节点名称
-        load_case: 荷载工况名称，默认为"Wind_time_history"
-        output_file: 输出CSV文件路径，如果指定则将结果保存到CSV文件
-        timestamp: 时间戳，用于文件命名（可选）
-
-    返回:
-        成功时返回元组(时间列表, [X位移列表, Y位移列表, Z位移列表, X旋转列表, Y旋转列表, Z旋转列表])
-        失败时返回(None, None)
-    """
-    try:
-        print(f"\n获取节点 {node_name} 在 {load_case} 工况下的位移响应时程...")
-        
-        # 检查节点是否存在
-        ret = model.PointObj.GetNameList()
-        if ret[0] == 0 and node_name not in ret[1]:
-            print(f"错误: 节点 {node_name} 不存在")
-            return None, None
-            
-        # 检查荷载工况是否存在
-        ret = model.LoadCases.GetNameList()
-        if ret[0] == 0 and load_case not in ret[1]:
-            print(f"错误: 荷载工况 {load_case} 不存在")
-            return None, None
-            
-        # 获取时间步长信息
-        ret = model.LoadCases.DirHistLinear.GetTimeStep(load_case)
-        if ret[-1] != 0:
-            print(f"获取时间步长失败，错误码: {ret[0]}")
-            return None, None
-            
-        num_steps = ret[0]
-        time_step = ret[1]
-        print(f"时程分析包含 {num_steps} 个时间步，步长为 {time_step} 秒")
-
-        ret = model.Results.Setup.DeselectAllCasesAndCombosForOutput()
-        ret = model.Results.Setup.SetCaseSelectedForOutput(load_case)
-
-        # 获取位移结果（注意正确的方法名）
-        GroupElm = 0
-        NumberResults = 0
-        Obj = []
-        Elm = []
-        LoadCase = [load_case]
-        StepType = ["Time"]
-        StepNum = []
-        U1, U2, U3, R1, R2, R3 = [], [], [], [], [], []
-        
-        [NumberResults, Obj, Elm, ACase, StepType, StepNum, U1, U2, U3, R1, R2, R3, ret] = \
-        model.Results.JointDispl(
-            node_name, 
-            GroupElm, 
-            NumberResults, 
-            Obj, 
-            Elm, 
-            LoadCase, 
-            StepType, 
-            StepNum,
-            U1, U2, U3, R1, R2, R3 
-        )
-        
-        ux_list = U1  # X方向位移
-        uy_list = U2  # Y方向位移
-        uz_list = U3  # Z方向位移
-        rx_list = R1  # X方向旋转
-        ry_list = R2  # Y方向旋转
-        rz_list = R3  # Z方向旋转
-
-        # 创建位移DataFrame
-        df_disp = pd.DataFrame({
-            # "time":time_points,
-            "UX": U1,
-            "UY": U2,
-            "UZ": U3,
-            "RX": R1,
-            "RY": R2,
-            "RZ": R3
-        })
-
-        # 输出简单统计信息
-        print("\n位移响应统计:")
-        print(f"X方向最大位移: {max(ux_list, key=abs):.6f} mm")
-        print(f"Y方向最大位移: {max(uy_list, key=abs):.6f} mm")
-        print(f"Z方向最大位移: {max(uz_list, key=abs):.6f} mm")
-        
-        # 汇总位移结果
-        displacement_results = [ux_list, uy_list, uz_list, rx_list, ry_list, rz_list]
-        time_points = [i * time_step for i in range(num_steps+1)]  # 生成时间点列表
-        print(f"displacement_results的尺寸为: {len(displacement_results[0])}")
-        print(f"time_points的尺寸为: {len(time_points)}")
-
-        # 获取节点加速度
-        GroupElm = 0
-        NumberResults = 0
-        Obj = []
-        Elm = []
-        LoadCase = [load_case]
-        StepType = ["Time"]
-        StepNum = []
-        U1, U2, U3, R1, R2, R3 = [], [], [], [], [], []
-        
-        [NumberResults, Obj, Elm, ACase, StepType, StepNum, U1, U2, U3, R1, R2, R3, ret] = \
-        model.Results.JointAcc(
-            node_name, 
-            GroupElm, 
-            NumberResults, 
-            Obj, 
-            Elm, 
-            LoadCase, 
-            StepType, 
-            StepNum,
-            U1, U2, U3, R1, R2, R3 
-        )
-        
-        ux_list = U1  # X方向加速度
-        uy_list = U2  # Y方向加速度
-        uz_list = U3  # Z方向加速度
-        rx_list = R1  # X方向加速度
-        ry_list = R2  # Y方向加速度
-        rz_list = R3  # Z方向加速度
-
-        # 创建加速度DataFrame
-        df_acc = pd.DataFrame({
-            # "time":time_points,
-            "UX": ux_list,
-            "UY": uy_list,
-            "UZ": uz_list,
-            "RX": rx_list,
-            "RY": ry_list,
-            "RZ": rz_list
-        })
-        
-        # 输出简单统计信息
-        print("\n加速度响应统计:")
-        print(f"X方向最大加速度: {max(ux_list, key=abs):.6f} mm")
-        print(f"Y方向最大加速度: {max(uy_list, key=abs):.6f} mm")
-        print(f"Z方向最大加速度: {max(uz_list, key=abs):.6f} mm")
-
-        # 汇总加速度结果
-        acceleration_results = [ux_list, uy_list, uz_list, rx_list, ry_list, rz_list]
-        print(f"acceleration_results的尺寸为: {len(acceleration_results[0])}")
-
-        # 如果指定了输出文件，保存结果到CSV
-        if output_file:
-            # 创建带时间戳的文件名
-            timestamp = get_timestamp()
-            output_disp_file_with_timestamp = create_unique_filename(output_file, "disp", timestamp)
-            output_acce_file_with_timestamp = create_unique_filename(output_file, "acce", timestamp)
-
-            # 确保输出目录存在
-            output_dir = os.path.dirname(output_disp_file_with_timestamp) # 获取输出文件的目录
-            if output_dir and not os.path.exists(output_dir):
-                os.makedirs(output_dir)
-
-            # 保存到CSV文件
-            df_disp.to_csv(output_disp_file_with_timestamp, index=False)
-            print(f"位移响应时程已保存至: {output_disp_file_with_timestamp}")
-
-            df_acc.to_csv(output_acce_file_with_timestamp, index=False)
-            print(f"加速度响应时程已保存至: {output_acce_file_with_timestamp}")
-
-        return time_points, displacement_results, acceleration_results
-        
-    except Exception as e:
-        print(f"获取节点位移响应时程时出错: {e}")
-        import traceback
-        traceback.print_exc()
-        return None, None
-
-def create_unique_filename(base_path, type, timestamp=None):
-    """
-    创建带时间戳的唯一文件名
-    
-    参数:
-        base_path: 基础文件路径（可能包含扩展名）
-        timestamp: 时间戳，如果为None则使用当前时间
-    
-    返回:
-        带时间戳的完整文件路径
-    """
-    if timestamp is None:
-        timestamp = get_timestamp()
-    
-    # 分离目录、文件名和扩展名
-    directory = os.path.dirname(base_path) # 获取目录部分，如果没有目录则为当前目录
-    filename = os.path.basename(base_path) # 获取文件名部分，不包含目录
-    
-    # 如果base_path包含扩展名，分离出来
-    if '.' in filename:
-        name_part, ext_part = os.path.splitext(filename)
-        # extension = ext_part
-    else:
-        name_part = filename
-
-    # 创建带时间戳的文件名：文件名_时间戳
-    # timestamped_filename = f"{timestamp}_{name_part}_{type}{ext_part}"
-    timestamped_filename = f"{timestamp}_{name_part}_{type}{ext_part}"
-
-    return os.path.join(directory, timestamped_filename)
-
-def summarize_results(all_results):
-    """
-    根据 all_results 统计 wind_file 的种类，并输出表格
-    
-    参数:
-        all_results: 包含所有节点响应结果的列表
-    
-    返回:
-        pandas.DataFrame 表格，包含 wind_file 的统计信息
-    """
-    import pandas as pd
-
-    # 提取 wind_file 和节点信息
-    summary_data = []
-    for result in all_results:
-        summary_data.append({
-            "wind_file": result["wind_file"],
-            "node": result["node"],
-            "time_steps": len(result["times"]),
-            "max_displacement": max(max(map(abs, result["displacements"][0]), default=0),  # X方向最大位移
-                                    max(map(abs, result["displacements"][1]), default=0),  # Y方向最大位移
-                                    max(map(abs, result["displacements"][2]), default=0)), # Z方向最大位移
-            "max_acceleration": max(max(map(abs, result["accelerations"][0]), default=0),  # X方向最大加速度
-                                    max(map(abs, result["accelerations"][1]), default=0),  # Y方向最大加速度
-                                    max(map(abs, result["accelerations"][2]), default=0))  # Z方向最大加速度
-        })
-
-    # 转换为 DataFrame
-    df_summary = pd.DataFrame(summary_data)
-
-    # 按 wind_file 分组统计
-    grouped_summary = df_summary.groupby("wind_file").agg({
-        "node": "count",  # 节点数量
-        "time_steps": "sum",  # 总时间步数
-        "max_displacement": "max",  # 最大位移
-        "max_acceleration": "max"  # 最大加速度
-    }).reset_index()
-
-    # 输出表格
-    print("\n统计结果表格:")
-    print(grouped_summary)
-
-    return grouped_summary
-
-def main():
-    # 记录程序开始时间
-    start_time = time.time() # 记录开始时间
-    start_datetime = datetime.now() # 获取当前时间
-  
-    print("=" * 80)
-    print("SAP2000模型连接程序")
-    print(f"程序开始时间: {start_datetime.strftime('%Y-%m-%d %H:%M:%S')}")
-    print("=" * 80)
-    
-    # 连接到当前打开的SAP2000实例
-    model = connect_to_sap2000()
-    if model is None:
-        print("无法连接到SAP2000，程序终止")
-        return
-    
-    # [2] 锁定/解锁模型
-    locked = model.GetModelIsLocked()
-    if locked:
-        model.SetModelIsLocked(False)
-        print("模型已解锁")
-    else:
-        print("模型未锁定")
-
-    # 创建刚性隔板
-    print("\n[步骤2] 创建刚性隔板...")
-    # 指定要创建刚性隔板的楼层标高列表
-    target_elevations = [6000, 10500, 15000, 19500, 23100, 26700, 30300, 33900, 37500, 41100, 44700, 48300, 51900, 55500, 
-                         59100, 62700, 66300, 69900, 73500, 77100, 80700, 84300, 87900, 91500, 95100, 98700, 102300, 
-                         105900, 109500, 113100, 116700, 120300, 123900, 127500, 131100, 134700, 138300, 141900, 145500, 
-                         149100, 152700, 156300, 159900, 163500, 167100, 170700, 174300, 177900, 181500, 185100, 188700, 
-                         192300, 196150, 200000]
-
-    diaphragm_constraints, node_z_coords = add_diaphragms(model, target_elevations=target_elevations, tolerance=10)
-    if diaphragm_constraints:
-        print(f"成功创建刚性隔板: {diaphragm_constraints}")
-    else:
-        print("创建刚性隔板失败")
-
-    # 添加风荷载时程曲线，使用自定义风荷载时程文件
-    script_dir = os.path.dirname(os.path.abspath(__file__)) # 获取当前脚本目录
-<<<<<<< HEAD
-=======
-    wind_file_path = os.path.join(script_dir, "WindloadTimes", "Model2_10yr_020.csv")
-    wind_load_count, diaphragm_centers = add_wind_time_history_load(model, diaphragm_constraints, node_z_coords, wind_time_history_file=wind_file_path)
-    if wind_load_count > 0:
-        print(f"成功添加 {wind_load_count} 个风荷载时程曲线")
-    else:
-        print("添加风荷载时程曲线失败")
-        
-    # [4] 运行分析
-    print("开启多线程求解器...")
-    ret = model.Analyze.SetSolverOption_1(2,0,True)
-    print("正在运行分析...")
-    ret = model.Analyze.RunAnalysis()
-    if ret == 0:
-        print("分析已成功完成")
-    else:
-        print(f"分析失败，返回代码: {ret}")
->>>>>>> 696a4835
-
-    # 指定风荷载时程数据文件路径，然后循环运行程序
-    # wind_file = ["Model2_10yr_000.csv", "Model2_10yr_005.csv", "Model2_10yr_010.csv",
-    #              "Model2_10yr_015.csv", "Model2_10yr_020.csv", "Model2_10yr_025.csv",
-    #              "Model2_10yr_030.csv", "Model2_10yr_035.csv", "Model2_10yr_040.csv"]
-    wind_file = ["Model2_10yr_000.csv","Model2_10yr_005.csv"]  # 测试时可以只使用一个文件
-    
-    # 初始化结果存储列表
-    all_results = []
-    
-    for wind_file_name in wind_file:
-        wind_file_path = os.path.join(script_dir, "WindloadTimes", wind_file_name)
-        wind_load_count, diaphragm_centers = add_wind_time_history_load(model, 
-                                                                        diaphragm_constraints, 
-                                                                        node_z_coords, 
-                                                                        wind_time_history_file=wind_file_path, 
-                                                                        num_rows=16)
-        if wind_load_count > 0:
-            print(f"成功添加 {wind_load_count} 个风荷载时程曲线")
-        else:
-            print("添加风荷载时程曲线失败")
-        
-        # [4] 运行分析
-        print("开启多线程求解器...")
-        ret = model.Analyze.SetSolverOption_1(2,0,True)
-        print("正在运行分析...")
-        ret = model.Analyze.RunAnalysis()
-        if ret == 0:
-            print("分析已成功完成")
-        else:
-            print(f"分析失败，返回代码: {ret}")
-
-        # [5] 获取节点位移响应时程
-        # 获取最高楼层的隔板名称
-        top_diaphragm_center_name = max(diaphragm_centers.keys(), key=lambda x: float(x.split('_')[-1]))
-        print(f"最高楼层的隔板名称: {top_diaphragm_center_name}")
-        node_top_center_name = diaphragm_centers[top_diaphragm_center_name]["point_name"]
-
-        target_nodes = [node_top_center_name, "54000062", "54000070", "54000071", "54000079"]  # 示例节点名称列表
-
-        # 在输出文件时包含 wind_file_path 中的文件名部分
-        wind_file_name = os.path.basename(wind_file_path)
-        wind_file_base_name = os.path.splitext(wind_file_name)[0]
-
-        results_dir = os.path.join(script_dir, "output",f"{wind_file_base_name}") # 确保结果目录存在
-        if not os.path.exists(results_dir):
-            os.makedirs(results_dir)
-
-        
-        for target_node in target_nodes:
-            print(f"\n获取节点 {target_node} 的位移和加速度响应...")
-
-            output_path = os.path.join(results_dir, f"{target_node}.csv")
-
-            # 获取位移响应时程
-            times, displacements, accelerations = get_node_response_history(
-                model,
-                target_node,
-                load_case="Wind_time_history", 
-                output_file=output_path
-            )
-            if times and displacements and accelerations:
-                print(f"成功获取顶层角点 {target_node} 的 {len(times)} 个时间步的位移数据")
-            else:
-                print("获取位移响应失败")
-
-            # 可以在此处将本次计算得到的加速度和位移结果保存到一个变量中，方便后续可视化展示
-            all_results.append({
-                "wind_file": wind_file_name,
-                "node": target_node,
-                "times": times,
-                "displacements": displacements,
-                "accelerations": accelerations
-            })
-    
-    # [6] 结果统计分析
-    summary_table = summarize_results(all_results)
-
-
-    # 计算程序总耗时
-    end_time = time.time()
-    end_datetime = datetime.now()
-    total_time = end_time - start_time
-    
-    print("=" * 80)
-    print("程序执行完成")
-    print(f"共运行了{len(wind_file)}个风荷载时程文件，分别为: {wind_file}")
-    print(f"程序结束时间: {end_datetime.strftime('%Y-%m-%d %H:%M:%S')}")
-    print(f"程序总耗时: {total_time:.2f} 秒 ({total_time/60:.2f} 分钟)")
-    print("=" * 80)
-
-if __name__ == "__main__":
-    main()
+"""
+此程序用于连接到当前打开的SAP2000模型,读取风荷载时程数据，进行动力时程分析。
+"""
+
+import os
+import sys
+import pandas as pd
+import numpy as np
+from pathlib import Path
+import comtypes.client
+import time
+from datetime import datetime
+from collections import defaultdict # 用于存储楼层信息, 方便创建刚性隔板
+# from comtypes import gen  # 用于SAP2000 API的类型定义
+# # 确保comtypes可以找到SAP2000的类型库
+# if sys.platform.startswith('win'):
+#     # 添加SAP2000的类型库路径
+#     sap2000_tlb_path = Path("C:/Program Files/Computers and Structures/SAP2000 23/SAP2000v1.tlb")
+#     if sap2000_tlb_path.exists():
+#         comtypes.client.GetModule(str(sap2000_tlb_path))
+#     else:
+#         print(f"错误: 找不到SAP2000类型库文件: {sap2000_tlb_path}")
+#         sys.exit(1)
+# import comtypes.gen.SAP2000v1  # 导入SAP2000的类型定义
+
+def connect_to_sap2000():
+    """
+    连接到当前打开的SAP2000实例
+    
+    返回:
+        成功连接时返回SAP2000模型对象，否则返回None
+    """
+    try:
+        print("尝试连接到SAP2000...")
+        
+        # 创建SAP2000 API帮助对象
+        helper = comtypes.client.CreateObject('SAP2000v1.Helper')
+        helper = helper.QueryInterface(comtypes.gen.SAP2000v1.cHelper)
+        
+        # 获取当前打开的SAP2000实例
+        mySapObject = helper.GetObject("CSI.SAP2000.API.SapObject")
+        if mySapObject is None:
+            print("找不到打开的SAP2000实例，尝试启动新实例...")
+            
+            # 启动新的SAP2000实例
+            mySapObject = helper.CreateObject("CSI.SAP2000.API.SapObject")
+            mySapObject.ApplicationStart()
+            
+        # 获取激活的模型
+        model = mySapObject.SapModel
+        
+        # 检查是否已打开模型
+        file_path = model.GetModelFilename()
+        if not file_path:
+            print("警告: SAP2000中未打开模型。请先打开一个模型文件。")
+        else:    
+            print(f"成功连接到SAP2000！当前模型文件: {file_path}")
+        
+        return model
+    
+    except Exception as e:
+        print(f"连接到SAP2000时出错: {e}")
+        return None
+
+def get_model_info(model):
+    """
+    获取并打印SAP2000模型的详细信息
+    
+    参数:
+        model: SAP2000模型对象
+    """
+    try:
+        print("\n" + "=" * 40)
+        print("SAP2000模型详细信息:")
+        print("=" * 40)
+        
+        # 获取所有节点信息
+        _, point_names, _, _, _, _, _ = model.PointObj.GetAllPoints()
+        print(f"\n节点总数: {len(point_names)}")
+        print(f"前10个节点: {point_names[:10] if len(point_names) > 10 else point_names}")
+        
+        # 获取所有框架元素信息
+        _, frame_names, _, _, _ = model.FrameObj.GetAllFrames()
+        print(f"\n框架元素总数: {len(frame_names)}")
+        print(f"前10个框架元素: {frame_names[:10] if len(frame_names) > 10 else frame_names}")
+        
+        # 获取所有载荷模式
+        _, load_patterns = model.LoadPatterns.GetNameList()
+        print(f"\n载荷模式总数: {len(load_patterns)}")
+        print(f"载荷模式: {load_patterns}")
+        
+        # 获取所有载荷组合
+        _, load_combos = model.RespCombo.GetNameList()
+        print(f"\n载荷组合总数: {len(load_combos)}")
+        print(f"载荷组合: {load_combos}")
+        
+        # 获取所有隔板信息
+        _, diaphragm_names = model.AreaObj.GetNameListDiaphragm()
+        print(f"\n隔板总数: {len(diaphragm_names)}")
+        print(f"隔板: {diaphragm_names}")
+        
+        print("\n" + "=" * 40)
+        
+        return True
+    except Exception as e:
+        print(f"获取模型信息时出错: {e}")
+        return False
+    
+def get_timestamp():
+    """
+    获取当前时间戳，用于文件命名
+    
+    返回:
+        格式化的时间戳字符串 (YYYYMMDD_HHMMSS)
+    """
+    return datetime.now().strftime("%Y%m%d_%H%M%S")
+
+def add_diaphragms(model, target_elevations=None, tolerance=0.01):
+    """
+    在SAP2000模型中创建刚性隔板
+    
+    参数:
+        model: SAP2000模型对象
+        target_elevations: 指定的楼层标高列表，如果为None则使用所有标高（可选）
+        tolerance: 楼层标高容差（可选）
+
+    返回:
+        成功创建的隔板名称列表，如果失败则返回空列表
+    """
+    try:        
+        # 获取所有节点的Z坐标（即楼层标高）
+        node_info = []  # 用于保存所有节点名称和坐标
+        node_z_coords = defaultdict(list)
+        constraint_names = []  # 用于存储创建的约束名称
+
+        # 获取模型中的楼层信息
+        number_of_points, point_names, ret = model.PointObj.GetNameList()
+       
+        for point_name in point_names:
+            [x, y, z, ret] = model.PointObj.GetCoordCartesian(point_name)
+            node_info.append({"name": point_name, "x": x, "y": y, "z": z})
+        
+        # 如果指定了目标标高，则筛选节点
+        if target_elevations is not None:
+            print(f"按照指定标高筛选节点：{target_elevations}")
+            filtered_nodes = []
+            for node in node_info:
+                # 检查节点是否在任意目标标高附近
+                for elevation in target_elevations:
+                    if abs(node["z"] -elevation) <= tolerance:
+                        filtered_nodes.append(node)
+                        # 将节点按照最接近的标高值进行分组
+                        closest_z = min(target_elevations, key=lambda e: abs(e - node["z"]))
+                        node_z_coords[closest_z].append(node["name"])
+                        break
+            print(f"筛选后剩余{len(filtered_nodes)}个节点")
+        else:
+            print("未指定目标标高，使用所有节点")
+            for node in node_info:
+                node_z_coords[round(node["z"], 3)].append(node["name"])  # 使用Z坐标分组，保留3位小数
+
+        # 保存节点信息到CVS文件
+        df = pd.DataFrame(node_info)
+        csv_path = os.path.join(os.getcwd(), "node_coordinates.csv")
+        df.to_csv(csv_path, index=False)
+        print(f"节点坐标已保存到: {csv_path}")            
+
+        # 为每一组节点设置刚性隔板约束
+        print(f"将为以下Z坐标创建刚性隔板约束: {list(node_z_coords.keys())}")
+
+        for z_value, nodes in node_z_coords.items():
+            constraint_name = f"Diaphragm_Z_{z_value}"  # 根据Z值生成约束名称
+            
+            # 首先定义刚性隔板的名称
+            ret = model.ConstraintDef.SetDiaphragm(constraint_name, 3, "Global")  # 设置刚性隔板约束
+
+            # print(f"创建刚性隔板约束: {constraint_name}，包含节点: {nodes}")
+            constraint_names.append(constraint_name)  # 保存约束名称
+
+            # 设置刚性隔板约束
+            # model.ConstraintDef.SetDiaphragm(constraint_name, nodes, "Global")  # 设置刚性隔板约束
+            for i in nodes:
+                model.PointObj.SetConstraint(i,constraint_name)
+
+        print("刚性隔板约束设置完成！")
+        return constraint_names, node_z_coords  # 返回创建的约束名称列表
+
+    except Exception as e:
+        print(f"创建刚性隔板时出错: {e}")
+        import traceback
+        traceback.print_exc()
+        return []
+
+def add_wind_time_history_load(model, diaphragm_constraints, node_z_coords, wind_time_history_file=None,num_rows=None):
+    """
+    在每个刚性隔板的中心点添加风荷载时程曲线
+    
+    参数:
+        model: SAP2000模型对象
+        diaphragm_constraints: 刚性隔板约束名称列表
+        node_z_coords: 节点Z坐标字典
+        wind_time_history_file: 风荷载时程函数文件路径（如果为None，则使用默认函数）
+
+    返回:
+        成功添加荷载的数量
+    """
+    print("\n开始添加风荷载时程曲线...")
+    
+    # 步骤1：为每个刚性隔板找到中心点
+    diaphragm_centers = {}
+    success_count = 0
+    
+    for constraint_name in diaphragm_constraints:
+        # 获取约束中的所有节点
+        constraint_points = []
+        point_names = node_z_coords.get(round(float(constraint_name.split('_')[-1]), 3), [])
+        
+        # 遍历所有节点，找出使用该约束的节点
+        # _, point_names, _ = model.PointObj.GetNameList()
+        for point_name in point_names:
+            # 获取节点坐标
+            [x, y, z, _] = model.PointObj.GetCoordCartesian(point_name)
+            constraint_points.append({"name": point_name, "x": x, "y": y, "z": z})
+        if not constraint_points:
+            print(f"警告：隔板 {constraint_name} 没有关联节点，跳过")
+            continue
+        print(f"隔板 {constraint_name} 包含 {len(constraint_points)} 个节点")
+
+        # 计算中心点坐标
+        avg_x = sum(point["x"] for point in constraint_points) / len(constraint_points)
+        avg_y = sum(point["y"] for point in constraint_points) / len(constraint_points)
+        avg_z = sum(point["z"] for point in constraint_points) / len(constraint_points)
+        
+        # 步骤2：在中心点创建新节点（或使用最接近中心的现有节点）
+        # 查找最接近中心的节点
+        closest_point = min(constraint_points, 
+                            key=lambda p: ((p["x"]-avg_x)**2 + (p["y"]-avg_y)**2)**0.5)
+                            
+        center_point_name = f"WIND_CENTER_{constraint_name}"
+        
+        # 检查是否需要创建新节点（如果中心点附近没有现有节点）
+        if ((closest_point["x"]-avg_x)**2 + (closest_point["y"]-avg_y)**2)**0.5 > 1:  # 如果最近点距离中心超过1mm
+            # 创建新节点
+            ret = model.PointObj.AddCartesian(avg_x, avg_y, avg_z, center_point_name)
+            if ret[-1] != 0:
+                print(f"创建中心点失败：{constraint_name}，使用最近节点")
+                center_point_name = closest_point["name"]
+            else:
+                # 将新节点添加到隔板约束中
+                model.PointObj.SetConstraint(center_point_name, constraint_name)
+                print(f"在隔板 {constraint_name} 中创建了中心点: {center_point_name}")
+        else:
+            # 使用最近的现有节点
+            center_point_name = closest_point["name"]
+            print(f"使用隔板 {constraint_name} 中的最近点作为中心: {center_point_name}")
+            
+        diaphragm_centers[constraint_name] = {
+            "point_name": center_point_name, 
+            "x": avg_x, 
+            "y": avg_y, 
+            "z": avg_z
+        }
+
+    # 读取CSV文件中的数据
+    df = pd.read_csv(wind_time_history_file, header=None)
+    fs = 8.3227
+
+    # 生成时间序列
+    MyTime  = [i/fs for i in range(0, len(df))]
+    print(f"时程数据共有 {len(df)} 行，采样频率 {fs}Hz")
+    print(f"时间序列前5个值: {MyTime[:5]}")
+    
+    # 限值缝隙行数以加快测试速度（实际分析请移除次限制）
+    num_columns = df.shape[1]
+    if num_rows is None or num_rows > df.shape[0]:
+        num_rows = df.shape[0]
+    MyTime = MyTime[:num_rows]
+
+    # 删除可能存在的旧荷载模式和时程函数
+    try:
+        # 删除旧的荷载模式
+        existing_patterns = []
+        try:
+            _, existing_patterns = model.LoadPatterns.GetNameList()
+        except:
+            pass
+            
+        for pattern in existing_patterns:
+            if pattern.startswith("Wind_"):
+                try:
+                    model.LoadPatterns.Delete(pattern)
+                    print(f"已删除荷载模式: {pattern}")
+                except:
+                    pass
+        
+        # 删除旧的时程工况
+        try:
+            model.LoadCases.Delete("WIND_TIME_HISTORY")
+            print("已删除旧的时程工况")
+        except:
+            pass
+            
+        # 删除旧的时程函数
+        try:
+            _, func_names = model.Func.GetNameList()
+            for func in func_names:
+                if func.startswith("WIND_"):
+                    model.Func.Delete(func)
+            print("已删除旧的时程函数")
+        except:
+            pass
+    except Exception as e:
+        print(f"清理旧数据时出错: {e}")
+
+    # 创建统一的时程工况
+    unified_case_name = "Wind_time_history"
+    ret = model.LoadCases.DirHistLinear.SetCase(unified_case_name)
+    if ret != 0:
+        print(f"创建时程工况失败: {unified_case_name}")
+        return 0
+    
+    print(f"创建统一的时程工况: {unified_case_name}")
+
+    # 存储所有荷载参数，用于后续批量添加到时程工况
+    load_types = []      # 荷载类型
+    load_patterns = []   # 荷载模式名称
+    func_names = []      # 时程函数名称
+    scales = []          # 比例系数
+    tfactors = []        # 时间比例因子
+    delays = []          # 时间延迟
+    coord_systems = []   # 坐标系
+    angles = []          # 角度
+
+    # 步骤5：为每个隔板中心添加风荷载
+    col_idx = 0
+    # 创建响应组合
+    ret = model.RespCombo.Delete("Combo2")
+    ret = model.RespCombo.Add("Combo2", 0)
+    for constraint_name, center_info in diaphragm_centers.items():
+        point_name = center_info["point_name"]
+        
+        print(f"首先删除隔板 {constraint_name} 中心点 {point_name} 的风荷载")
+        ret = model.PointObj.DeleteLoadForce(point_name, "Wind")
+
+        col_data = df[col_idx].values.tolist() # 提取当前列的风荷载数据
+        Wind_func_name = f"Wind_x_{col_idx + 1}" # 生成风荷载时程函数名称
+        ret = model.Func.FuncTH.SetUser(Wind_func_name, len(MyTime), MyTime, col_data)  # 从文件创建风荷载时程函数
+        
+        LoadPatternName = Wind_func_name # 创建荷载模式
+        ret = model.LoadPatterns.Add(LoadPatternName, 6, 0, True)
+
+        # 在节点上施加荷载
+        x_force = 1000  # X方向风荷载
+        ret = model.PointObj.SetLoadForce(point_name, LoadPatternName, [x_force, 0, 0, 0, 0, 0], True, "Global", 0)
+        print(f"在隔板 {constraint_name} 中心点 {point_name} 添加风荷载X方向风荷载时程函数: {Wind_func_name}")
+
+        # 将荷载参数添加到列表
+        # X方向
+        load_types.append("Load")
+        load_patterns.append(LoadPatternName)
+        func_names.append(Wind_func_name)
+        scales.append(1.0)
+        tfactors.append(1.0)
+        delays.append(0.0)
+        coord_systems.append("Global")
+        angles.append(0.0)
+
+        col_idx += 1
+        # 提取当前列的风荷载数据
+        col_data = df[col_idx].values.tolist()
+        Wind_func_name = f"Wind_y_{col_idx + 1}"
+        ret = model.Func.FuncTH.SetUser(Wind_func_name, len(MyTime), MyTime, col_data)  # 从文件创建风荷载时程函数
+        # 创建荷载模式
+        LoadPatternName = Wind_func_name
+        ret = model.LoadPatterns.Add(LoadPatternName, 6, 0, True)
+        # 在节点上施加荷载
+        y_force = 1000  # Y方向风荷载
+        ret = model.PointObj.SetLoadForce(point_name, LoadPatternName, [0, y_force, 0, 0, 0, 0], True, "Global", 0)
+        print(f"在隔板 {constraint_name} 中心点 {point_name} 添加风荷载Y方向风荷载时程函数: {Wind_func_name}")
+
+        # 将荷载参数添加到列表
+        # Y方向
+        load_types.append("Load")
+        load_patterns.append(LoadPatternName)
+        func_names.append(Wind_func_name)
+        scales.append(1.0)
+        tfactors.append(1.0)
+        delays.append(0.0)
+        coord_systems.append("Global")
+        angles.append(0.0)
+
+
+        col_idx += 1
+        # 提取当前列的风荷载数据
+        col_data = df[col_idx].values.tolist()
+        Wind_func_name = f"Wind_z_{col_idx + 1}"
+        ret = model.Func.FuncTH.SetUser(Wind_func_name, len(MyTime), MyTime, col_data)  # 从文件创建风荷载时程函数
+        # 创建荷载模式
+        LoadPatternName = Wind_func_name
+        ret = model.LoadPatterns.Add(LoadPatternName, 6, 0, True)
+        # 在节点上施加荷载
+        z_force = 1000  # Z方向风荷载
+        ret = model.PointObj.SetLoadForce(point_name, LoadPatternName, [0, 0, 0, 0, 0, z_force], True, "Global", 0)
+        print(f"在隔板 {constraint_name} 中心点 {point_name} 添加风荷载Z方向风荷载时程函数: {Wind_func_name}")
+        
+        # 将荷载参数添加到列表
+        # Z方向
+        load_types.append("Load")
+        load_patterns.append(LoadPatternName)
+        func_names.append(Wind_func_name)
+        scales.append(1.0)
+        tfactors.append(1.0)
+        delays.append(0.0)
+        coord_systems.append("Global")
+        angles.append(0.0)
+
+        # 将工况添加到响应组合
+        ret = model.RespCombo.SetCaseList("Combo2", 0, LoadPatternName, 1)
+        col_idx += 1
+
+    # 步骤7：将所有荷载关联到统一时程工况
+    num_loads = len(load_patterns)
+    print(f"将 {num_loads} 个荷载关联到统一时程工况 {unified_case_name}")
+
+    # 提交所有荷载到统一时程工况
+    ret = model.LoadCases.DirHistLinear.SetLoads(
+        unified_case_name,
+        num_loads,
+        load_types,
+        load_patterns,
+        func_names,
+        scales,
+        tfactors,
+        delays,
+        coord_systems,
+        angles
+    )
+    ret = model.LoadCases.DirHistLinear.SetTimeIntegration(unified_case_name, 1, 0, 0.5, 0.25, 0, 0)
+    ret = model.LoadCases.DirHistLinear.SetTimeStep(unified_case_name, num_rows, 1/fs)
+
+    if ret != 0:
+        print(f"将荷载关联到时程工况失败, 错误码: {ret}")
+    else:
+        print(f"成功将所有荷载关联到时程工况 {unified_case_name}")
+
+    # 设置运行工况
+    ret = model.Analyze.SetRunCaseFlag(unified_case_name, True)
+    
+    print(f"风荷载时程曲线添加完成，共添加了 {col_idx} 个荷载")
+
+    return col_idx, diaphragm_centers
+        
+def get_node_response_history(model, node_name, load_case="Wind_time_history", output_file=None, timestamp=None):
+    """
+    获取指定节点在指定荷载工况下的位移响应时程
+    
+    参数:
+        model: SAP2000模型对象
+        node_name: 要获取位移的节点名称
+        load_case: 荷载工况名称，默认为"Wind_time_history"
+        output_file: 输出CSV文件路径，如果指定则将结果保存到CSV文件
+        timestamp: 时间戳，用于文件命名（可选）
+
+    返回:
+        成功时返回元组(时间列表, [X位移列表, Y位移列表, Z位移列表, X旋转列表, Y旋转列表, Z旋转列表])
+        失败时返回(None, None)
+    """
+    try:
+        print(f"\n获取节点 {node_name} 在 {load_case} 工况下的位移响应时程...")
+        
+        # 检查节点是否存在
+        ret = model.PointObj.GetNameList()
+        if ret[0] == 0 and node_name not in ret[1]:
+            print(f"错误: 节点 {node_name} 不存在")
+            return None, None
+            
+        # 检查荷载工况是否存在
+        ret = model.LoadCases.GetNameList()
+        if ret[0] == 0 and load_case not in ret[1]:
+            print(f"错误: 荷载工况 {load_case} 不存在")
+            return None, None
+            
+        # 获取时间步长信息
+        ret = model.LoadCases.DirHistLinear.GetTimeStep(load_case)
+        if ret[-1] != 0:
+            print(f"获取时间步长失败，错误码: {ret[0]}")
+            return None, None
+            
+        num_steps = ret[0]
+        time_step = ret[1]
+        print(f"时程分析包含 {num_steps} 个时间步，步长为 {time_step} 秒")
+
+        ret = model.Results.Setup.DeselectAllCasesAndCombosForOutput()
+        ret = model.Results.Setup.SetCaseSelectedForOutput(load_case)
+
+        # 获取位移结果（注意正确的方法名）
+        GroupElm = 0
+        NumberResults = 0
+        Obj = []
+        Elm = []
+        LoadCase = [load_case]
+        StepType = ["Time"]
+        StepNum = []
+        U1, U2, U3, R1, R2, R3 = [], [], [], [], [], []
+        
+        [NumberResults, Obj, Elm, ACase, StepType, StepNum, U1, U2, U3, R1, R2, R3, ret] = \
+        model.Results.JointDispl(
+            node_name, 
+            GroupElm, 
+            NumberResults, 
+            Obj, 
+            Elm, 
+            LoadCase, 
+            StepType, 
+            StepNum,
+            U1, U2, U3, R1, R2, R3 
+        )
+        
+        ux_list = U1  # X方向位移
+        uy_list = U2  # Y方向位移
+        uz_list = U3  # Z方向位移
+        rx_list = R1  # X方向旋转
+        ry_list = R2  # Y方向旋转
+        rz_list = R3  # Z方向旋转
+
+        # 创建位移DataFrame
+        df_disp = pd.DataFrame({
+            # "time":time_points,
+            "UX": U1,
+            "UY": U2,
+            "UZ": U3,
+            "RX": R1,
+            "RY": R2,
+            "RZ": R3
+        })
+
+        # 输出简单统计信息
+        print("\n位移响应统计:")
+        print(f"X方向最大位移: {max(ux_list, key=abs):.6f} mm")
+        print(f"Y方向最大位移: {max(uy_list, key=abs):.6f} mm")
+        print(f"Z方向最大位移: {max(uz_list, key=abs):.6f} mm")
+        
+        # 汇总位移结果
+        displacement_results = [ux_list, uy_list, uz_list, rx_list, ry_list, rz_list]
+        time_points = [i * time_step for i in range(num_steps+1)]  # 生成时间点列表
+        print(f"displacement_results的尺寸为: {len(displacement_results[0])}")
+        print(f"time_points的尺寸为: {len(time_points)}")
+
+        # 获取节点加速度
+        GroupElm = 0
+        NumberResults = 0
+        Obj = []
+        Elm = []
+        LoadCase = [load_case]
+        StepType = ["Time"]
+        StepNum = []
+        U1, U2, U3, R1, R2, R3 = [], [], [], [], [], []
+        
+        [NumberResults, Obj, Elm, ACase, StepType, StepNum, U1, U2, U3, R1, R2, R3, ret] = \
+        model.Results.JointAcc(
+            node_name, 
+            GroupElm, 
+            NumberResults, 
+            Obj, 
+            Elm, 
+            LoadCase, 
+            StepType, 
+            StepNum,
+            U1, U2, U3, R1, R2, R3 
+        )
+        
+        ux_list = U1  # X方向加速度
+        uy_list = U2  # Y方向加速度
+        uz_list = U3  # Z方向加速度
+        rx_list = R1  # X方向加速度
+        ry_list = R2  # Y方向加速度
+        rz_list = R3  # Z方向加速度
+
+        # 创建加速度DataFrame
+        df_acc = pd.DataFrame({
+            # "time":time_points,
+            "UX": ux_list,
+            "UY": uy_list,
+            "UZ": uz_list,
+            "RX": rx_list,
+            "RY": ry_list,
+            "RZ": rz_list
+        })
+        
+        # 输出简单统计信息
+        print("\n加速度响应统计:")
+        print(f"X方向最大加速度: {max(ux_list, key=abs):.6f} mm")
+        print(f"Y方向最大加速度: {max(uy_list, key=abs):.6f} mm")
+        print(f"Z方向最大加速度: {max(uz_list, key=abs):.6f} mm")
+
+        # 汇总加速度结果
+        acceleration_results = [ux_list, uy_list, uz_list, rx_list, ry_list, rz_list]
+        print(f"acceleration_results的尺寸为: {len(acceleration_results[0])}")
+
+        # 如果指定了输出文件，保存结果到CSV
+        if output_file:
+            # 创建带时间戳的文件名
+            timestamp = get_timestamp()
+            output_disp_file_with_timestamp = create_unique_filename(output_file, "disp", timestamp)
+            output_acce_file_with_timestamp = create_unique_filename(output_file, "acce", timestamp)
+
+            # 确保输出目录存在
+            output_dir = os.path.dirname(output_disp_file_with_timestamp) # 获取输出文件的目录
+            if output_dir and not os.path.exists(output_dir):
+                os.makedirs(output_dir)
+
+            # 保存到CSV文件
+            df_disp.to_csv(output_disp_file_with_timestamp, index=False)
+            print(f"位移响应时程已保存至: {output_disp_file_with_timestamp}")
+
+            df_acc.to_csv(output_acce_file_with_timestamp, index=False)
+            print(f"加速度响应时程已保存至: {output_acce_file_with_timestamp}")
+
+        return time_points, displacement_results, acceleration_results
+        
+    except Exception as e:
+        print(f"获取节点位移响应时程时出错: {e}")
+        import traceback
+        traceback.print_exc()
+        return None, None
+
+def create_unique_filename(base_path, type, timestamp=None):
+    """
+    创建带时间戳的唯一文件名
+    
+    参数:
+        base_path: 基础文件路径（可能包含扩展名）
+        timestamp: 时间戳，如果为None则使用当前时间
+    
+    返回:
+        带时间戳的完整文件路径
+    """
+    if timestamp is None:
+        timestamp = get_timestamp()
+    
+    # 分离目录、文件名和扩展名
+    directory = os.path.dirname(base_path) # 获取目录部分，如果没有目录则为当前目录
+    filename = os.path.basename(base_path) # 获取文件名部分，不包含目录
+    
+    # 如果base_path包含扩展名，分离出来
+    if '.' in filename:
+        name_part, ext_part = os.path.splitext(filename)
+        # extension = ext_part
+    else:
+        name_part = filename
+
+    # 创建带时间戳的文件名：文件名_时间戳
+    # timestamped_filename = f"{timestamp}_{name_part}_{type}{ext_part}"
+    timestamped_filename = f"{timestamp}_{name_part}_{type}{ext_part}"
+
+    return os.path.join(directory, timestamped_filename)
+
+def summarize_results(all_results):
+    """
+    根据 all_results 统计 wind_file 的种类，并输出表格
+    
+    参数:
+        all_results: 包含所有节点响应结果的列表
+    
+    返回:
+        pandas.DataFrame 表格，包含 wind_file 的统计信息
+    """
+    import pandas as pd
+
+    # 提取 wind_file 和节点信息
+    summary_data = []
+    for result in all_results:
+        summary_data.append({
+            "wind_file": result["wind_file"],
+            "node": result["node"],
+            "time_steps": len(result["times"]),
+            "max_displacement": max(max(map(abs, result["displacements"][0]), default=0),  # X方向最大位移
+                                    max(map(abs, result["displacements"][1]), default=0),  # Y方向最大位移
+                                    max(map(abs, result["displacements"][2]), default=0)), # Z方向最大位移
+            "max_acceleration": max(max(map(abs, result["accelerations"][0]), default=0),  # X方向最大加速度
+                                    max(map(abs, result["accelerations"][1]), default=0),  # Y方向最大加速度
+                                    max(map(abs, result["accelerations"][2]), default=0))  # Z方向最大加速度
+        })
+
+    # 转换为 DataFrame
+    df_summary = pd.DataFrame(summary_data)
+
+    # 按 wind_file 分组统计
+    grouped_summary = df_summary.groupby("wind_file").agg({
+        "node": "count",  # 节点数量
+        "time_steps": "sum",  # 总时间步数
+        "max_displacement": "max",  # 最大位移
+        "max_acceleration": "max"  # 最大加速度
+    }).reset_index()
+
+    # 输出表格
+    print("\n统计结果表格:")
+    print(grouped_summary)
+
+    return grouped_summary
+
+def main():
+    # 记录程序开始时间
+    start_time = time.time() # 记录开始时间
+    start_datetime = datetime.now() # 获取当前时间
+  
+    print("=" * 80)
+    print("SAP2000模型连接程序")
+    print(f"程序开始时间: {start_datetime.strftime('%Y-%m-%d %H:%M:%S')}")
+    print("=" * 80)
+    
+    # 连接到当前打开的SAP2000实例
+    model = connect_to_sap2000()
+    if model is None:
+        print("无法连接到SAP2000，程序终止")
+        return
+    
+    # [2] 锁定/解锁模型
+    locked = model.GetModelIsLocked()
+    if locked:
+        model.SetModelIsLocked(False)
+        print("模型已解锁")
+    else:
+        print("模型未锁定")
+
+    # 创建刚性隔板
+    print("\n[步骤2] 创建刚性隔板...")
+    # 指定要创建刚性隔板的楼层标高列表
+    target_elevations = [6000, 10500, 15000, 19500, 23100, 26700, 30300, 33900, 37500, 41100, 44700, 48300, 51900, 55500, 
+                         59100, 62700, 66300, 69900, 73500, 77100, 80700, 84300, 87900, 91500, 95100, 98700, 102300, 
+                         105900, 109500, 113100, 116700, 120300, 123900, 127500, 131100, 134700, 138300, 141900, 145500, 
+                         149100, 152700, 156300, 159900, 163500, 167100, 170700, 174300, 177900, 181500, 185100, 188700, 
+                         192300, 196150, 200000]
+
+    diaphragm_constraints, node_z_coords = add_diaphragms(model, target_elevations=target_elevations, tolerance=10)
+    if diaphragm_constraints:
+        print(f"成功创建刚性隔板: {diaphragm_constraints}")
+    else:
+        print("创建刚性隔板失败")
+
+    # 添加风荷载时程曲线，使用自定义风荷载时程文件
+    script_dir = os.path.dirname(os.path.abspath(__file__)) # 获取当前脚本目录
+    wind_file_path = os.path.join(script_dir, "WindloadTimes", "Model2_10yr_000.csv")
+    wind_load_count, diaphragm_centers = add_wind_time_history_load(model, diaphragm_constraints, node_z_coords, wind_time_history_file=wind_file_path)
+    if wind_load_count > 0:
+        print(f"成功添加 {wind_load_count} 个风荷载时程曲线")
+    else:
+        print("添加风荷载时程曲线失败")
+        
+        # [4] 运行分析
+        print("开启多线程求解器...")
+        ret = model.Analyze.SetSolverOption_1(2,0,True)
+        print("正在运行分析...")
+        ret = model.Analyze.RunAnalysis()
+        if ret == 0:
+            print("分析已成功完成")
+        else:
+            print(f"分析失败，返回代码: {ret}")
+
+        # [5] 获取节点位移响应时程
+        # 获取最高楼层的隔板名称
+        top_diaphragm_center_name = max(diaphragm_centers.keys(), key=lambda x: float(x.split('_')[-1]))
+        print(f"最高楼层的隔板名称: {top_diaphragm_center_name}")
+        node_top_center_name = diaphragm_centers[top_diaphragm_center_name]["point_name"]
+
+        target_nodes = [node_top_center_name, "54000062", "54000070", "54000071", "54000079"]  # 示例节点名称列表
+
+        # 在输出文件时包含 wind_file_path 中的文件名部分
+        wind_file_name = os.path.basename(wind_file_path)
+        wind_file_base_name = os.path.splitext(wind_file_name)[0]
+
+        results_dir = os.path.join(script_dir, "output",f"{wind_file_base_name}") # 确保结果目录存在
+        if not os.path.exists(results_dir):
+            os.makedirs(results_dir)
+
+        
+        for target_node in target_nodes:
+            print(f"\n获取节点 {target_node} 的位移和加速度响应...")
+
+            output_path = os.path.join(results_dir, f"{target_node}.csv")
+
+            # 获取位移响应时程
+            times, displacements, accelerations = get_node_response_history(
+                model,
+                target_node,
+                load_case="Wind_time_history", 
+                output_file=output_path
+            )
+            if times and displacements and accelerations:
+                print(f"成功获取顶层角点 {target_node} 的 {len(times)} 个时间步的位移数据")
+            else:
+                print("获取位移响应失败")
+
+            # 可以在此处将本次计算得到的加速度和位移结果保存到一个变量中，方便后续可视化展示
+            all_results.append({
+                "wind_file": wind_file_name,
+                "node": target_node,
+                "times": times,
+                "displacements": displacements,
+                "accelerations": accelerations
+            })
+    
+    # [6] 结果统计分析
+    summary_table = summarize_results(all_results)
+
+
+    # 计算程序总耗时
+    end_time = time.time()
+    end_datetime = datetime.now()
+    total_time = end_time - start_time
+    
+    print("=" * 80)
+    print("程序执行完成")
+    print(f"共运行了{len(wind_file)}个风荷载时程文件，分别为: {wind_file}")
+    print(f"程序结束时间: {end_datetime.strftime('%Y-%m-%d %H:%M:%S')}")
+    print(f"程序总耗时: {total_time:.2f} 秒 ({total_time/60:.2f} 分钟)")
+    print("=" * 80)
+
+if __name__ == "__main__":
+    main()